/*
 * Copyright 2012-present Facebook, Inc.
 *
 * Licensed under the Apache License, Version 2.0 (the "License"); you may
 * not use this file except in compliance with the License. You may obtain
 * a copy of the License at
 *
 *     http://www.apache.org/licenses/LICENSE-2.0
 *
 * Unless required by applicable law or agreed to in writing, software
 * distributed under the License is distributed on an "AS IS" BASIS, WITHOUT
 * WARRANTIES OR CONDITIONS OF ANY KIND, either express or implied. See the
 * License for the specific language governing permissions and limitations
 * under the License.
 */

package com.facebook.buck.jvm.java.intellij;

import static com.facebook.buck.jvm.java.intellij.SerializableAndroidAar.createSerializableAndroidAar;
import static com.facebook.buck.jvm.java.intellij.SerializableIntellijSettings.createSerializableIntellijSettings;
import static com.facebook.buck.rules.BuildableProperties.Kind.ANDROID;
import static com.facebook.buck.rules.BuildableProperties.Kind.LIBRARY;
import static com.facebook.buck.rules.BuildableProperties.Kind.PACKAGING;

import com.facebook.buck.android.AndroidBinary;
import com.facebook.buck.android.AndroidLibrary;
import com.facebook.buck.android.AndroidLibraryGraphEnhancer;
import com.facebook.buck.android.AndroidPackageableCollection;
import com.facebook.buck.android.AndroidPrebuiltAar;
import com.facebook.buck.android.AndroidPrebuiltAarCollection;
import com.facebook.buck.android.AndroidResource;
import com.facebook.buck.android.DummyRDotJava;
import com.facebook.buck.android.NdkLibrary;
import com.facebook.buck.cxx.CxxLibrary;
import com.facebook.buck.graph.AbstractBreadthFirstTraversal;
import com.facebook.buck.io.ProjectFilesystem;
import com.facebook.buck.jvm.core.JavaPackageFinder;
import com.facebook.buck.jvm.java.JavaBinary;
import com.facebook.buck.jvm.java.JavaLibrary;
import com.facebook.buck.jvm.java.PrebuiltJar;
import com.facebook.buck.log.Logger;
import com.facebook.buck.model.BuildFileTree;
import com.facebook.buck.model.BuildTarget;
import com.facebook.buck.rules.ActionGraph;
import com.facebook.buck.rules.BuildRule;
import com.facebook.buck.rules.ExportDependencies;
import com.facebook.buck.rules.ProjectConfig;
import com.facebook.buck.rules.SourcePathResolver;
import com.facebook.buck.rules.SourceRoot;
import com.facebook.buck.rules.SourcePath;
import com.facebook.buck.rules.PathSourcePath;
import com.facebook.buck.shell.ShellStep;
import com.facebook.buck.step.ExecutionContext;
import com.facebook.buck.util.Ansi;
import com.facebook.buck.util.BuckConstant;
import com.facebook.buck.util.Console;
import com.facebook.buck.util.KeystoreProperties;
import com.facebook.buck.util.ProcessExecutor;
import com.facebook.buck.util.ProcessExecutorParams;
import com.facebook.buck.util.Verbosity;
import com.fasterxml.jackson.annotation.JsonInclude;
import com.fasterxml.jackson.annotation.JsonInclude.Include;
import com.fasterxml.jackson.annotation.JsonProperty;
import com.fasterxml.jackson.databind.ObjectMapper;
import com.fasterxml.jackson.databind.ObjectWriter;
import com.google.common.annotations.VisibleForTesting;
import com.google.common.base.Functions;
import com.google.common.base.Joiner;
import com.google.common.base.MoreObjects;
import com.google.common.base.Optional;
import com.google.common.base.Preconditions;
import com.google.common.base.Splitter;
import com.google.common.collect.FluentIterable;
import com.google.common.collect.ImmutableList;
import com.google.common.collect.ImmutableMap;
import com.google.common.collect.ImmutableSet;
import com.google.common.collect.ImmutableSortedSet;
import com.google.common.collect.Iterables;
import com.google.common.collect.Lists;
import com.google.common.collect.Maps;
import com.google.common.collect.Sets;

import java.io.File;
import java.io.FileWriter;
import java.io.IOException;
import java.io.PrintStream;
import java.io.Writer;
import java.nio.file.Path;
import java.nio.file.Paths;
import java.util.HashSet;
import java.util.LinkedHashSet;
import java.util.List;
import java.util.Map;
import java.util.Set;
import java.util.SortedSet;

import javax.annotation.Nullable;

/**
 * Utility to map the build files in a project built with Buck into a collection of metadata files
 * so that the project can be built with IntelliJ. This uses a number of heuristics specific to our
 * repository at Facebook that does not make this a generally applicable solution. Hopefully over
 * time, the Facebook-specific logic will be removed.
 */
public class Project {
  /**
   * Directory in buck-out which holds temporary files. This should be explicitly excluded
   * from the IntelliJ project because it causes IntelliJ to try and index temporary files
   * that buck creates whilst a build it taking place.
   */
  public static final Path TMP_PATH = BuckConstant.BUCK_OUTPUT_PATH.resolve("tmp");

  /**
   * This directory is analogous to the gen/ directory that IntelliJ would produce when building an
   * Android module. It contains files such as R.java, BuildConfig.java, and Manifest.java.
   * <p>
   * By default, IntelliJ generates its gen/ directories in our source tree, which would likely
   * mess with the user's use of {@code glob(['**&#x2f;*.java'])}. For this reason, we encourage
   * users to target
   */
  public static final String ANDROID_GEN_DIR = BuckConstant.BUCK_OUTPUT_DIRECTORY + "/android";
  public static final Path ANDROID_GEN_PATH = BuckConstant.BUCK_OUTPUT_PATH.resolve("android");
  public static final String ANDROID_APK_DIR = BuckConstant.BUCK_OUTPUT_DIRECTORY + "/gen";

  private static final Logger LOG = Logger.get(Project.class);

  /**
   * Path to the intellij.py script that is used to transform the JSON written by this file.
   */
  private static final String PATH_TO_INTELLIJ_PY = System.getProperty(
      "buck.path_to_intellij_py",
      // Fall back on this value when running Buck from an IDE.
      new File("src/com/facebook/buck/command/intellij.py").getAbsolutePath());

  private final SourcePathResolver resolver;
  private final ImmutableSortedSet<ProjectConfig> rules;
  private final ActionGraph actionGraph;
  private final BuildFileTree buildFileTree;
  private final ImmutableMap<Path, String> basePathToAliasMap;
  private final JavaPackageFinder javaPackageFinder;
  private final ExecutionContext executionContext;
  private final ProjectFilesystem projectFilesystem;
  private final Optional<String> pathToDefaultAndroidManifest;
  private final IntellijConfig intellijConfig;
  private final Optional<String> pathToPostProcessScript;
  private final Set<BuildRule> libraryJars;
  private final AndroidPrebuiltAarCollection androidAars;
  private final String pythonInterpreter;
  private final ObjectMapper objectMapper;
  private final boolean turnOffAutoSourceGeneration;

  public Project(
      SourcePathResolver resolver,
      ImmutableSortedSet<ProjectConfig> rules,
      ActionGraph actionGraph,
      Map<Path, String> basePathToAliasMap,
      JavaPackageFinder javaPackageFinder,
      ExecutionContext executionContext,
      BuildFileTree buildFileTree,
      ProjectFilesystem projectFilesystem,
      Optional<String> pathToDefaultAndroidManifest,
      IntellijConfig intellijConfig,
      Optional<String> pathToPostProcessScript,
      String pythonInterpreter,
      ObjectMapper objectMapper,
      boolean turnOffAutoSourceGeneration) {
    this.resolver = resolver;
    this.rules = rules;
    this.actionGraph = actionGraph;
    this.buildFileTree = buildFileTree;
    this.basePathToAliasMap = ImmutableMap.copyOf(basePathToAliasMap);
    this.javaPackageFinder = javaPackageFinder;
    this.executionContext = executionContext;
    this.projectFilesystem = projectFilesystem;
    this.pathToDefaultAndroidManifest = pathToDefaultAndroidManifest;
    this.intellijConfig = intellijConfig;
    this.pathToPostProcessScript = pathToPostProcessScript;
    this.libraryJars = Sets.newHashSet();
    this.androidAars = new AndroidPrebuiltAarCollection();
    this.pythonInterpreter = pythonInterpreter;
    this.objectMapper = objectMapper;
    this.turnOffAutoSourceGeneration = turnOffAutoSourceGeneration;
  }

  public int createIntellijProject(
      File jsonTempFile,
      ProcessExecutor processExecutor,
      boolean generateMinimalProject,
      PrintStream stdOut,
      PrintStream stdErr) throws IOException, InterruptedException {
    List<SerializableModule> modules = createModulesForProjectConfigs();
    writeJsonConfig(jsonTempFile, modules);

    List<String> modifiedFiles = Lists.newArrayList();

    // Process the JSON config to generate the .xml and .iml files for IntelliJ.
    ExitCodeAndOutput result = processJsonConfig(jsonTempFile, generateMinimalProject);
    if (result.exitCode != 0) {
      Logger.get(Project.class).error(result.stdErr);
      return result.exitCode;
    } else {
      // intellij.py writes the list of modified files to stdout, so parse stdout and add the
      // resulting file paths to the modifiedFiles list.
      Iterable<String> paths = Splitter.on('\n').trimResults().omitEmptyStrings().split(
          result.stdOut);
      Iterables.addAll(modifiedFiles, paths);
    }

    // Write out the .idea/compiler.xml file (the .idea/ directory is guaranteed to exist).
    CompilerXml compilerXml = new CompilerXml(modules);
    final String pathToCompilerXml = ".idea/compiler.xml";
    File compilerXmlFile = projectFilesystem.getFileForRelativePath(pathToCompilerXml);
    if (compilerXml.write(compilerXmlFile)) {
      modifiedFiles.add(pathToCompilerXml);
    }

    // If the user specified a post-processing script, then run it.
    if (pathToPostProcessScript.isPresent()) {
      String pathToScript = pathToPostProcessScript.get();
      ProcessExecutorParams params = ProcessExecutorParams.builder()
          .setCommand(ImmutableList.of(pathToScript))
          .build();
      ProcessExecutor.Result postProcessResult = processExecutor.launchAndExecute(params);
      int postProcessExitCode = postProcessResult.getExitCode();
      if (postProcessExitCode != 0) {
        return postProcessExitCode;
      }
    }

    if (executionContext.getConsole().getVerbosity().shouldPrintOutput()) {
      SortedSet<String> modifiedFilesInSortedForder = Sets.newTreeSet(modifiedFiles);
      stdOut.printf("MODIFIED FILES:\n%s\n", Joiner.on('\n').join(modifiedFilesInSortedForder));
    } else {
      // If any files have been modified by `buck project`, then inform the user.
      if (!modifiedFiles.isEmpty()) {
        stdOut.printf("Modified %d IntelliJ project files.\n", modifiedFiles.size());
      } else {
        stdOut.println("No IntelliJ project files modified.");
      }
    }
    // Blit stderr from intellij.py to parent stderr.
    stdErr.print(result.stdErr);

    return 0;
  }

  @VisibleForTesting
  Map<String, SerializableModule> buildNameToModuleMap(List<SerializableModule> modules) {
    Map<String, SerializableModule> nameToModule = Maps.newHashMap();
    for (SerializableModule module : modules) {
      nameToModule.put(module.name, module);
    }
    return nameToModule;
  }

  @VisibleForTesting
  static String createPathToProjectDotPropertiesFileFor(SerializableModule module) {
    return module.getModuleDirectoryPath().resolve("project.properties").toString();
  }

  @VisibleForTesting
  ActionGraph getActionGraph() {
    return actionGraph;
  }

  /**
   * This is used exclusively for testing and will only be populated after the modules are created.
   */
  @VisibleForTesting
  ImmutableSet<BuildRule> getLibraryJars() {
    return ImmutableSet.copyOf(libraryJars);
  }

  @VisibleForTesting
  List<SerializableModule> createModulesForProjectConfigs() throws IOException {
    List<SerializableModule> modules = Lists.newArrayList();

    // Convert the project_config() targets into modules and find the union of all jars passed to
    // no_dx.
    ImmutableSet.Builder<Path> noDxJarsBuilder = ImmutableSet.builder();
    for (ProjectConfig projectConfig : rules) {
      BuildRule srcRule = projectConfig.getSrcRule();
      if (srcRule instanceof AndroidBinary) {
        AndroidBinary androidBinary = (AndroidBinary) srcRule;
        AndroidPackageableCollection packageableCollection =
            androidBinary.getAndroidPackageableCollection();
        ImmutableList<Path> dxAbsolutePaths =
            resolver.getAllAbsolutePaths(packageableCollection.getNoDxClasspathEntries());
        noDxJarsBuilder.addAll(FluentIterable.from(dxAbsolutePaths)
                .transform(projectFilesystem.getRelativizer()));
      }

      final Optional<Path> rJava;
      if (srcRule instanceof AndroidLibrary) {
        AndroidLibrary androidLibrary = (AndroidLibrary) srcRule;
        BuildTarget dummyRDotJavaTarget =
            AndroidLibraryGraphEnhancer.getDummyRDotJavaTarget(
                androidLibrary.getBuildTarget());
        Path src = DummyRDotJava.getRDotJavaSrcFolder(dummyRDotJavaTarget);
        rJava = Optional.of(src);
      } else if (srcRule instanceof AndroidResource) {
        AndroidResource androidResource = (AndroidResource) srcRule;
        BuildTarget dummyRDotJavaTarget =
            AndroidLibraryGraphEnhancer.getDummyRDotJavaTarget(
                androidResource.getBuildTarget());
        Path src = DummyRDotJava.getRDotJavaSrcFolder(dummyRDotJavaTarget);
        rJava = Optional.of(src);
      } else {
        rJava = Optional.absent();
      }

      SerializableModule module = createModuleForProjectConfig(projectConfig, rJava);
      modules.add(module);
    }
    ImmutableSet<Path> noDxJars = noDxJarsBuilder.build();

    // Update module dependencies to apply scope="PROVIDED", where appropriate.
    markNoDxJarsAsProvided(projectFilesystem, modules, noDxJars, resolver);

    return modules;
  }

  @SuppressWarnings("PMD.LooseCoupling")
  private SerializableModule createModuleForProjectConfig(
      ProjectConfig projectConfig,
      Optional<Path> rJava) throws IOException {
    BuildRule projectRule = Preconditions.checkNotNull(projectConfig.getProjectRule());
    Preconditions.checkState(
        projectRule instanceof AndroidBinary ||
            projectRule instanceof AndroidLibrary ||
            projectRule instanceof AndroidResource ||
            projectRule instanceof JavaBinary ||
            projectRule instanceof JavaLibrary ||
            projectRule instanceof CxxLibrary ||
            projectRule instanceof NdkLibrary,
        "project_config() does not know how to process a src_target of type %s (%s).",
        projectRule.getType(),
        projectRule.getBuildTarget());

    LinkedHashSet<SerializableDependentModule> dependencies = Sets.newLinkedHashSet();
    final BuildTarget target = projectConfig.getBuildTarget();
    SerializableModule module = new SerializableModule(projectRule, target);
    module.name = getIntellijNameForRule(projectRule);
    module.isIntelliJPlugin = projectConfig.getIsIntelliJPlugin();

    Path relativePath = projectConfig.getBuildTarget().getBasePath();
    module.pathToImlFile = relativePath.resolve(String.format("%s.iml", module.name));

    // List the module source as the first dependency.
    boolean includeSourceFolder = true;

    // Do the tests before the sources so they appear earlier in the classpath. When tests are run,
    // their classpath entries may be deliberately shadowing production classpath entries.

    // tests folder
    boolean hasSourceFoldersForTestRule = addSourceFolders(
        module,
        projectConfig.getTestRule(),
        projectConfig.getTestsSourceRoots(),
        true /* isTestSource */);

    addResourceFolders(
        module,
        projectConfig.getTestRule(),
        projectConfig.getTestsResourceRoots(),
        true /* isTestSource */);

    // test dependencies
    BuildRule testRule = projectConfig.getTestRule();
    if (testRule != null) {
      walkRuleAndAdd(
          testRule,
          true /* isForTests */,
          dependencies,
          projectConfig.getSrcRule());
    }

    // src folder
    boolean hasSourceFoldersForSrcRule = addSourceFolders(
        module,
        projectConfig.getSrcRule(),
        projectConfig.getSourceRoots(),
        false /* isTestSource */);

    addResourceFolders(
        module,
        projectConfig.getSrcRule(),
        projectConfig.getResourceRoots(),
        false /* isTestSource */);

    addRootExcludes(module, projectConfig.getSrcRule(), projectFilesystem);

    // At least one of src or tests should contribute a source folder unless this is an
    // non-library Android project with no source roots specified.
    if (!hasSourceFoldersForTestRule && !hasSourceFoldersForSrcRule) {
      includeSourceFolder = false;
    }

    // IntelliJ expects all Android projects to have a gen/ folder, even if there is no src/
    // directory specified.
    boolean isAndroidRule = projectRule.getProperties().is(ANDROID);
    if (isAndroidRule) {
      boolean hasSourceFolders = !module.sourceFolders.isEmpty();
      module.sourceFolders.add(SerializableModule.SourceFolder.GEN);
      if (!hasSourceFolders) {
        includeSourceFolder = true;
      }
    }

    // src dependencies
    // Note that isForTests is false even if projectRule is the project_config's test_target.
    walkRuleAndAdd(
        projectRule,
        false /* isForTests */,
        dependencies,
        projectConfig.getSrcRule());

    Path basePath = projectConfig.getBuildTarget().getBasePath();

    // Specify another path for intellij to generate gen/ for each android module,
    // so that it will not disturb our glob() rules.
    // To specify the location of gen, Intellij requires the relative path from
    // the base path of current build target.
    module.moduleGenPath = generateRelativeGenPath(basePath);
    if (turnOffAutoSourceGeneration && rJava.isPresent()) {
      module.moduleRJavaPath = basePath.relativize(Paths.get("")).resolve(rJava.get());
    }

    SerializableDependentModule jdkDependency;
    if (isAndroidRule) {
      // android details
      if (projectRule instanceof NdkLibrary) {
        NdkLibrary ndkLibrary = (NdkLibrary) projectRule;
        module.isAndroidLibraryProject = true;
        module.keystorePath = null;
        module.nativeLibs = relativePath.relativize(ndkLibrary.getLibraryPath());
      } else if (projectRule instanceof AndroidLibrary) {
        module.isAndroidLibraryProject = true;
        module.keystorePath = null;
        module.resFolder = intellijConfig.getAndroidResources().orNull();
        module.assetFolder = intellijConfig.getAndroidAssets().orNull();
      } else if (projectRule instanceof AndroidResource) {
        AndroidResource androidResource = (AndroidResource) projectRule;
        module.resFolder =
            createRelativeResourcesPath(
                Optional.fromNullable(androidResource.getRes())
                    .transform(resolver.getAbsolutePathFunction())
                    .transform(projectFilesystem.getRelativizer())
                    .orNull(),
                target);
        module.isAndroidLibraryProject = true;
        module.keystorePath = null;
      } else if (projectRule instanceof AndroidBinary) {
        AndroidBinary androidBinary = (AndroidBinary) projectRule;
        module.resFolder = intellijConfig.getAndroidResources().orNull();
        module.assetFolder = intellijConfig.getAndroidAssets().orNull();
        module.isAndroidLibraryProject = false;
        module.binaryPath = generateRelativeAPKPath(
            projectRule.getBuildTarget().getShortName(),
            basePath);
        KeystoreProperties keystoreProperties = KeystoreProperties.createFromPropertiesFile(
            resolver.getAbsolutePath(androidBinary.getKeystore().getPathToStore()),
            resolver.getAbsolutePath(androidBinary.getKeystore().getPathToPropertiesFile()),
            projectFilesystem);

        // getKeystore() returns an absolute path, but an IntelliJ module
        // expects the path to the keystore to be relative to the module root.

        // First, grab the aboslute path to the project config.
        BuildTarget projectTarget = projectConfig.getBuildTarget();
        Path modulePath = projectTarget.getCellPath().resolve(projectTarget.getBasePath());

        // Now relativize to the keystore path, which is absolute too.
        module.keystorePath = modulePath.relativize(keystoreProperties.getKeystore());
      } else {
        module.isAndroidLibraryProject = true;
        module.keystorePath = null;
      }

      module.hasAndroidFacet = true;
      module.proguardConfigPath = null;
      module.androidManifest = resolveAndroidManifestRelativePath(basePath);
      // List this last so that classes from modules can shadow classes in the JDK.
      jdkDependency = SerializableDependentModule.newInheritedJdk();
    } else {
      module.hasAndroidFacet = false;

      if (module.isIntelliJPlugin()) {
        jdkDependency = SerializableDependentModule.newIntelliJPluginJdk();
      } else {
<<<<<<< HEAD
        if (projectConfig.getJdkName() == null || projectConfig.getJdkType() == null) {
          jdkDependency = SerializableDependentModule.newInheritedJdk();
        } else {
          jdkDependency = SerializableDependentModule.newStandardJdk(
              projectConfig.getJdkName(), projectConfig.getJdkType());
        }
=======
        jdkDependency = SerializableDependentModule.newStandardJdk(
            intellijConfig.getJdkName(),
            intellijConfig.getJdkType()
        );
>>>>>>> 8c5b57bd
      }
    }

    // Assign the dependencies.
    module.setModuleDependencies(
        createDependenciesInOrder(includeSourceFolder, dependencies, jdkDependency));

    // Annotation processing generates sources for IntelliJ to consume, but does so outside
    // the module directory to avoid messing up globbing.
    JavaLibrary javaLibrary = null;
    if (projectRule instanceof JavaLibrary) {
      javaLibrary = (JavaLibrary) projectRule;
    }
    if (javaLibrary != null) {
      Optional<Path> processingParams = javaLibrary.getGeneratedSourcePath();
      if (processingParams.isPresent()) {
        module.annotationGenPath = basePath.relativize(processingParams.get());
        module.annotationGenIsForTest = !hasSourceFoldersForSrcRule;
      }
    }

    return module;
  }

  @Nullable
  private Path resolveAndroidManifestRelativePath(Path basePath) {
    Path fallbackManifestPath = resolveAndroidManifestFileRelativePath(basePath);
    Path manifestPath = intellijConfig.getAndroidManifest().orNull();

    if (manifestPath != null) {
      Path path = basePath.resolve(manifestPath);
      return projectFilesystem.exists(path) ? manifestPath : fallbackManifestPath;
    }
    return fallbackManifestPath;
  }

  @Nullable
  private Path resolveAndroidManifestFileRelativePath(Path basePath) {
    // If there is a default AndroidManifest.xml specified in .buckconfig, use it if
    // AndroidManifest.xml is not present in the root of the [Android] IntelliJ module.
    if (pathToDefaultAndroidManifest.isPresent()) {
      Path androidManifest = basePath.resolve("AndroidManifest.xml");
      if (!projectFilesystem.exists(androidManifest)) {
        String manifestPath = this.pathToDefaultAndroidManifest.get();
        String rootPrefix = "//";
        Preconditions.checkState(
            manifestPath.startsWith(rootPrefix),
            "Currently, we expect this option to start with '%s', " +
                "indicating that it is relative to the root of the repository.",
            rootPrefix);
        manifestPath = manifestPath.substring(rootPrefix.length());
        return basePath.relativize(Paths.get(manifestPath));
      }
    }
    return null;
  }

  @SuppressWarnings("PMD.LooseCoupling")
  private List<SerializableDependentModule> createDependenciesInOrder(
      boolean includeSourceFolder,
      LinkedHashSet<SerializableDependentModule> dependencies,
      SerializableDependentModule jdkDependency) {
    List<SerializableDependentModule> dependenciesInOrder = Lists.newArrayList();

    // If the source folder module is present, add it to the front of the list.
    if (includeSourceFolder) {
      dependenciesInOrder.add(SerializableDependentModule.newSourceFolder());
    }

    // List the libraries before the non-libraries.
    List<SerializableDependentModule> nonLibraries = Lists.newArrayList();
    for (SerializableDependentModule dep : dependencies) {
      if (dep.isLibrary()) {
        dependenciesInOrder.add(dep);
      } else {
        nonLibraries.add(dep);
      }
    }
    dependenciesInOrder.addAll(nonLibraries);

    // Add the JDK last.
    dependenciesInOrder.add(jdkDependency);
    return dependenciesInOrder;
  }

  /**
   * Paths.computeRelativePath(basePathWithSlash, "") generates the relative path
   * from base path of current build target to the root of the project.
   *
   * Paths.computeRelativePath("", basePathWithSlash) generates the relative path
   * from the root of the project to base path of current build target.
   *
   * For example, for the build target in $PROJECT_DIR$/android_res/com/facebook/gifts/,
   * Intellij will generate $PROJECT_DIR$/buck-out/android/android_res/com/facebook/gifts/gen
   *
   * @return the relative path of gen from the base path of current module.
   */
  static Path generateRelativeGenPath(Path basePathOfModule) {
    return basePathOfModule
        .relativize(Paths.get(""))
        .resolve(ANDROID_GEN_DIR)
        .resolve(Paths.get("").relativize(basePathOfModule))
        .resolve("gen");
  }

  static Path generateRelativeAPKPath(String targetName, Path basePathOfModule) {
    return basePathOfModule
        .relativize(Paths.get("")).resolve(ANDROID_APK_DIR)
        .resolve(Paths.get("").relativize(basePathOfModule))
        .resolve(targetName + ".apk");
  }

  private boolean addSourceFolders(
      SerializableModule module,
      @Nullable BuildRule buildRule,
      @Nullable ImmutableList<SourceRoot> sourceRoots,
      boolean isTestSource) {
    if (buildRule == null || sourceRoots == null) {
      return false;
    }

    if (buildRule.getProperties().is(PACKAGING) && sourceRoots.isEmpty()) {
      return false;
    }

    JavaLibrary javaLibrary = null;
    if (buildRule instanceof JavaLibrary) {
      javaLibrary = (JavaLibrary) buildRule;
      Path basePath = buildRule.getBuildTarget().getBasePath();
      for (SourcePath path : javaLibrary.getSources()) {
        if (!(path instanceof PathSourcePath)) {
          Path pathToTarget = resolver.getRelativePath(path);
          Path relativePath = basePath.relativize(Paths.get(""))
            .resolve(pathToTarget).getParent();
          String url = String.format("file://$MODULE_DIR$/%s", relativePath.toString());
          SerializableModule.SourceFolder sourceFolder =
              new SerializableModule.SourceFolder(url, isTestSource, "");
          module.sourceFolders.add(sourceFolder);
        }
      }
    }

    if (sourceRoots.isEmpty()) {
      // When there is a src_target, but no src_roots were specified, then the current directory is
      // treated as the SourceRoot. This is the common case when a project contains one folder of
      // Java source code with a build file for each Java package. For example, if the project's
      // only source folder were named "java/" and a build file in java/com/example/base/ contained
      // the an extremely simple set of build rules:
      //
      // java_library(
      //   name = 'base',
      //   srcs = glob(['*.java']),
      // }
      //
      // project_config(
      //   src_target = ':base',
      // )
      //
      // then the corresponding .iml file (in the same directory) should contain:
      //
      // <content url="file://$MODULE_DIR$">
      //   <sourceFolder url="file://$MODULE_DIR$"
      //                 isTestSource="false"
      //                 packagePrefix="com.example.base" />
      //   <sourceFolder url="file://$MODULE_DIR$/gen" isTestSource="false" />
      //
      //   <!-- It will have an <excludeFolder> for every "subpackage" of com.example.base. -->
      //   <excludeFolder url="file://$MODULE_DIR$/util" />
      // </content>
      //
      // Note to prevent the <excludeFolder> elements from being included, the project_config()
      // rule should be:
      //
      // project_config(
      //   src_target = ':base',
      //   src_root_includes_subdirectories = True,
      // )
      //
      // Because developers who organize their code this way will have many build files, the default
      // values of project_config() assume this approach to help minimize the tedium in writing all
      // of those project_config() rules.
      String url = "file://$MODULE_DIR$";
      String packagePrefix = javaPackageFinder.findJavaPackage(
          Preconditions.checkNotNull(module.pathToImlFile));
      SerializableModule.SourceFolder sourceFolder =
          new SerializableModule.SourceFolder(url, isTestSource, packagePrefix);
      module.sourceFolders.add(sourceFolder);
    } else {
      for (SourceRoot sourceRoot : sourceRoots) {
        SerializableModule.SourceFolder sourceFolder = new SerializableModule.SourceFolder(
            String.format("file://$MODULE_DIR$/%s", sourceRoot.getName()), isTestSource);
        module.sourceFolders.add(sourceFolder);
      }
    }

    // Include <excludeFolder> elements, as appropriate.
    for (Path relativePath : this.buildFileTree.getChildPaths(buildRule.getBuildTarget())) {
      String excludeFolderUrl = "file://$MODULE_DIR$/" + relativePath;
      SerializableModule.SourceFolder excludeFolder =
          new SerializableModule.SourceFolder(
              excludeFolderUrl,
              /* isTestSource */ false);
      module.excludeFolders.add(excludeFolder);
    }

    return true;
  }

  private void addResourceFolders(
      SerializableModule module,
      @Nullable BuildRule buildRule,
      @Nullable ImmutableList<SourceRoot> resourceRoots,
      boolean isTestSource) {
    if (buildRule == null || resourceRoots == null) {
      return;
    }

    for (SourceRoot resourceRoot : resourceRoots) {
      SerializableModule.SourceFolder resourceFolder = new SerializableModule.SourceFolder(
          String.format("file://$MODULE_DIR$/%s", resourceRoot.getName()), isTestSource, true, null);
      module.sourceFolders.add(resourceFolder);
    }
  }

  @VisibleForTesting
  static void addRootExcludes(
      SerializableModule module,
      @Nullable BuildRule buildRule,
      ProjectFilesystem projectFilesystem) {
    // If in the root of the project, specify ignored paths.
    if (buildRule != null && buildRule.getBuildTarget().getBasePathWithSlash().isEmpty()) {
      for (Path path : projectFilesystem.getIgnorePaths()) {
        // It turns out that ignoring all of buck-out causes problems in IntelliJ: it forces an
        // extra "modules" folder to appear at the top of the navigation pane that competes with the
        // ordinary file tree, making navigation a real pain. The hypothesis is that this is because
        // there are files in buck-out/gen and buck-out/android that IntelliJ freaks out about if it
        // cannot find them. Therefore, if "buck-out" is listed in the default list of paths to
        // ignore (which makes sense for other parts of Buck, such as Watchman), then we will ignore
        // only the appropriate subfolders of buck-out instead.
        if (BuckConstant.BUCK_OUTPUT_PATH.equals(path)) {
          addRootExclude(module, BuckConstant.SCRATCH_PATH);
          addRootExclude(module, BuckConstant.LOG_PATH);
          addRootExclude(module, TMP_PATH);
        } else {
          addRootExclude(module, path);
        }
      }
      module.isRootModule = true;
    }
  }

  private static void addRootExclude(SerializableModule module, Path path) {
    module.excludeFolders.add(
        new SerializableModule.SourceFolder(
            String.format("file://$MODULE_DIR$/%s", path),
            /* isTestSource */ false));
  }

  /**
   * Modifies the {@code scope} of a library dependency to {@code "PROVIDED"}, where appropriate.
   * <p>
   * If an {@code android_binary()} rule uses the {@code no_dx} argument, then the jars in the
   * libraries that should not be dex'ed must be included with {@code scope="PROVIDED"} in
   * IntelliJ.
   * <p>
   * The problem is that if a library is included by two android_binary rules that each need it in a
   * different way (i.e., for one it should be {@code scope="COMPILE"} and another it should be
   * {@code scope="PROVIDED"}), then it must be tagged as {@code scope="PROVIDED"} in all
   * dependent modules and then added as {@code scope="COMPILE"} in the .iml file that corresponds
   * to the android_binary that <em>does not</em> list the library in its {@code no_dx} list.
   */
  @VisibleForTesting
  static void markNoDxJarsAsProvided(
      ProjectFilesystem projectFilesystem,
      List<SerializableModule> modules,
      Set<Path> noDxJars,
      SourcePathResolver resolver) {

    Map<String, Path> intelliJLibraryNameToJarPath = Maps.newHashMap();
    for (Path jarPath : noDxJars) {
      String libraryName = getIntellijNameForBinaryJar(jarPath);
      intelliJLibraryNameToJarPath.put(libraryName, jarPath);
    }

    for (SerializableModule module : modules) {
      // For an android_binary() rule, create a set of paths to JAR files (or directories) that
      // must be dex'ed. If a JAR file that is in the no_dx list for some android_binary rule, but
      // is in this set for this android_binary rule, then it should be scope="COMPILE" rather than
      // scope="PROVIDED".
      Set<Path> classpathEntriesToDex;
      if (module.srcRule instanceof AndroidBinary) {
        AndroidBinary androidBinary = (AndroidBinary) module.srcRule;
        AndroidPackageableCollection packageableCollection =
            androidBinary.getAndroidPackageableCollection();
        classpathEntriesToDex = new HashSet<>(
            Sets.intersection(
                noDxJars,
                FluentIterable.from(packageableCollection.getClasspathEntriesToDex())
                    .transform(resolver.getAbsolutePathFunction())
                    .transform(projectFilesystem.getRelativizer())
                    .toSet()));
      } else {
        classpathEntriesToDex = ImmutableSet.of();
      }

      // Inspect all of the library dependencies. If the corresponding JAR file is in the set of
      // noDxJars, then either change its scope to "COMPILE" or "PROVIDED", as appropriate.
      for (SerializableDependentModule dependentModule :
          Preconditions.checkNotNull(module.getDependencies())) {
        if (!dependentModule.isLibrary()) {
          continue;
        }

        // This is the IntelliJ name for the library that corresponds to the PrebuiltJarRule.
        String libraryName = dependentModule.getLibraryName();

        Path jarPath = intelliJLibraryNameToJarPath.get(libraryName);
        if (jarPath != null) {
          if (classpathEntriesToDex.contains(jarPath)) {
            dependentModule.scope = null;
            classpathEntriesToDex.remove(jarPath);
          } else {
            dependentModule.scope = "PROVIDED";
          }
        }
      }

      // Make sure that every classpath entry that is also in noDxJars is added with scope="COMPILE"
      // if it has not already been added to the module.
      for (Path entry : classpathEntriesToDex) {
        String libraryName = getIntellijNameForBinaryJar(entry);
        SerializableDependentModule dependency = SerializableDependentModule.newLibrary(
            null,
            libraryName);
        Preconditions.checkNotNull(module.getDependencies()).add(dependency);
      }
    }
  }

  /**
   * Walks the dependencies of a build rule and adds the appropriate DependentModules to the
   * specified dependencies collection. All library dependencies will be added before any module
   * dependencies. See {@code ProjectTest#testThatJarsAreListedBeforeModules()} for details on why
   * this behavior is important.
   */
  @SuppressWarnings("PMD.LooseCoupling")
  private void walkRuleAndAdd(
      final BuildRule rule,
      final boolean isForTests,
      final LinkedHashSet<SerializableDependentModule> dependencies,
      @Nullable final BuildRule srcTarget) {

    final Path basePathForRule = rule.getBuildTarget().getBasePath();
    new AbstractBreadthFirstTraversal<BuildRule>(rule.getDeps()) {

      private final LinkedHashSet<SerializableDependentModule> librariesToAdd =
          Sets.newLinkedHashSet();
      private final LinkedHashSet<SerializableDependentModule> modulesToAdd =
          Sets.newLinkedHashSet();

      @Override
      public ImmutableSet<BuildRule> visit(BuildRule dep) {
        ImmutableSet<BuildRule> depsToVisit;
        if (rule.getProperties().is(PACKAGING) ||
            dep instanceof AndroidResource ||
            dep == rule) {
          depsToVisit = dep.getDeps();
        } else if (dep.getProperties().is(LIBRARY) && dep instanceof ExportDependencies) {
          depsToVisit = ((ExportDependencies) dep).getExportedDeps();
        } else {
          depsToVisit = ImmutableSet.of();
        }

        // Special Case: If we are traversing the test_target and we encounter a library rule in the
        // same package that is not the src_target, then we should traverse the deps. Consider the
        // following build file:
        //
        // android_library(
        //   name = 'lib',
        //   srcs = glob(['*.java'], excludes = ['*Test.java']),
        //   deps = [
        //     # LOTS OF DEPS
        //   ],
        // )
        //
        // java_test(
        //   name = 'test',
        //   srcs = glob(['*Test.java']),
        //   deps = [
        //     ':lib',
        //     # MOAR DEPS
        //   ],
        // )
        //
        // project_config(
        //   test_target = ':test',
        // )
        //
        // Note that the only source folder for this IntelliJ module is the current directory. Thus,
        // the current directory should be treated as a source folder with test sources, but it
        // should contain the union of :lib and :test's deps as dependent modules.
        if (isForTests &&
            depsToVisit.isEmpty() &&
            dep.getBuildTarget().getBasePath().equals(basePathForRule) &&
            !dep.equals(srcTarget)) {
          depsToVisit = dep.getDeps();
        }

        SerializableDependentModule dependentModule;

        if (androidAars.contains(dep)) {
          AndroidPrebuiltAar aar = androidAars.getParentAar(dep);
          dependentModule = SerializableDependentModule.newLibrary(
              aar.getBuildTarget(),
              getIntellijNameForAar(aar));
        } else if (dep instanceof PrebuiltJar) {
          libraryJars.add(dep);
          String libraryName = getIntellijNameForRule(dep);
          dependentModule = SerializableDependentModule.newLibrary(
              dep.getBuildTarget(),
              libraryName);
        } else if (dep instanceof AndroidPrebuiltAar) {
          androidAars.add((AndroidPrebuiltAar) dep);
          String libraryName = getIntellijNameForAar(dep);
          dependentModule = SerializableDependentModule.newLibrary(
              dep.getBuildTarget(),
              libraryName);
        } else if (
            (dep instanceof CxxLibrary) ||
            (dep instanceof NdkLibrary) ||
            (dep instanceof JavaLibrary) ||
            (dep instanceof AndroidResource)) {
          String moduleName = getIntellijNameForRule(dep);
          dependentModule = SerializableDependentModule.newModule(dep.getBuildTarget(), moduleName);
        } else {
          return depsToVisit;
        }

        if (librariesToAdd.contains(dependentModule) || modulesToAdd.contains(dependentModule)) {
          return depsToVisit;
        }

        if (isForTests) {
          dependentModule.scope = "TEST";
        } else {
          // If the dependentModule has already been added in the "TEST" scope, then it should be
          // removed and then re-added using the current (compile) scope.
          String currentScope = dependentModule.scope;
          dependentModule.scope = "TEST";
          if (dependencies.contains(dependentModule)) {
            dependencies.remove(dependentModule);
          }
          dependentModule.scope = currentScope;
        }

        // Slate the module for addition to the dependencies collection. Modules are added to
        // dependencies collection once the traversal is complete in the onComplete() method.
        if (dependentModule.isLibrary()) {
          librariesToAdd.add(dependentModule);
        } else {
          modulesToAdd.add(dependentModule);
        }

        return depsToVisit;
      }

      @Override
      protected void onComplete() {
        dependencies.addAll(librariesToAdd);
        dependencies.addAll(modulesToAdd);
      }
    }.start();
  }

  /**
   * Maps a BuildRule to the name of the equivalent IntelliJ library or module.
   */
  private String getIntellijNameForRule(BuildRule rule) {
    return getIntellijNameForRule(rule, basePathToAliasMap);
  }

  /**
   * @param rule whose corresponding IntelliJ module name will be returned
   * @param basePathToAliasMap may be null if rule is a {@link PrebuiltJar}
   */
  private String getIntellijNameForRule(
      BuildRule rule,
      @Nullable Map<Path, String> basePathToAliasMap) {
    // Get basis for the library/module name.
    String name;
    if (rule instanceof PrebuiltJar) {
      PrebuiltJar prebuiltJar = (PrebuiltJar) rule;
      Path absolutePath = resolver.getAbsolutePath(prebuiltJar.getBinaryJar());
      String binaryJar = projectFilesystem.getRootPath().relativize(absolutePath).toString();
      return getIntellijNameForBinaryJar(binaryJar);
    } else {
      Path basePath = rule.getBuildTarget().getBasePath();
      if (basePathToAliasMap != null && basePathToAliasMap.containsKey(basePath)) {
        name = Preconditions.checkNotNull(basePathToAliasMap.get(basePath));
      } else {
        name = rule.getBuildTarget().getBasePath().toString();
        name = name.replace('/', '_');
        // Must add a prefix to ensure that name is non-empty.
        name = "module_" + name;
      }
      // Normalize name.
      return normalizeIntelliJName(name);
    }
  }

  private static String getIntellijNameForBinaryJar(Path binaryJar) {
    return getIntellijNameForBinaryJar(binaryJar.toString());
  }

  private static String getIntellijNameForBinaryJar(String binaryJar) {
    String name = binaryJar.replace('/', '_');
    return normalizeIntelliJName(name);
  }

  private static String normalizeIntelliJName(String name) {
    return name.replace('.', '_').replace('-', '_').replace(':', '_');
  }

  /**
   * @param pathRelativeToProjectRoot if {@code null}, then this method returns {@code null}
   */
  @Nullable
  private static Path createRelativeResourcesPath(
      @Nullable Path pathRelativeToProjectRoot,
      BuildTarget target) {
    if (pathRelativeToProjectRoot == null) {
      return null;
    }
    Path directoryPath = target.getBasePath();
    if (pathRelativeToProjectRoot.startsWith(directoryPath)) {
      return directoryPath.relativize(pathRelativeToProjectRoot);
    } else {
      LOG.warn("Target %s is using generated resources, which are not supported",
          target.getFullyQualifiedName());
      // What could possibly go wrong...
      return Paths.get("res");
    }
  }

  private void writeJsonConfig(
      File jsonTempFile,
      List<SerializableModule> modules) throws IOException {
    List<SerializablePrebuiltJarRule> libraries = Lists.newArrayListWithCapacity(
        libraryJars.size());
    for (BuildRule libraryJar : libraryJars) {
      Preconditions.checkState(libraryJar instanceof PrebuiltJar);
      String name = getIntellijNameForRule(libraryJar, null /* basePathToAliasMap */);

      PrebuiltJar prebuiltJar = (PrebuiltJar) libraryJar;

      Path binaryJarAbsolutePath = resolver.getAbsolutePath(prebuiltJar.getBinaryJar());
      String binaryJar = projectFilesystem.getRelativizer().apply(binaryJarAbsolutePath).toString();
      String sourceJar = prebuiltJar.getSourceJar()
          .transform(resolver.getAbsolutePathFunction())
          .transform(projectFilesystem.getRelativizer())
          .transform(Functions.toStringFunction())
          .orNull();
      String javadocUrl = prebuiltJar.getJavadocUrl().orNull();
      libraries.add(new SerializablePrebuiltJarRule(name, binaryJar, sourceJar, javadocUrl));
    }

    List<SerializableAndroidAar> aars = Lists.newArrayListWithCapacity(androidAars.size());
    for (BuildRule aar : androidAars) {
      Preconditions.checkState(aar instanceof AndroidPrebuiltAar);
      AndroidPrebuiltAar preBuiltAar = (AndroidPrebuiltAar) aar;
      String name = getIntellijNameForAar(preBuiltAar);
      aars.add(createSerializableAndroidAar(name, preBuiltAar));
    }

    writeJsonConfig(jsonTempFile, modules, libraries, aars);
  }

  private void writeJsonConfig(
      File jsonTempFile,
      List<SerializableModule> modules,
      List<SerializablePrebuiltJarRule> libraries,
      List<SerializableAndroidAar> aars) throws IOException {
    Map<String, Object> config = ImmutableMap.of(
        "modules", modules,
        "libraries", libraries,
        "aars", aars,
        "java", createSerializableIntellijSettings(intellijConfig));

    // Write out the JSON config to be consumed by the Python.
    try (Writer writer = new FileWriter(jsonTempFile)) {
      if (executionContext.getVerbosity().shouldPrintOutput()) {
        ObjectWriter objectWriter = objectMapper.writerWithDefaultPrettyPrinter();
        objectWriter.writeValue(writer, config);
      } else {
        objectMapper.writeValue(writer, config);
      }
    }
  }

  private String getIntellijNameForAar(BuildRule aar) {
    return getIntellijNameForBinaryJar(aar.getFullyQualifiedName()).replaceAll(":", "_");
  }

  private ExitCodeAndOutput processJsonConfig(File jsonTempFile, boolean generateMinimalProject)
      throws IOException, InterruptedException {
    ImmutableList.Builder<String> argsBuilder = ImmutableList.<String>builder()
        .add(pythonInterpreter)
        .add(PATH_TO_INTELLIJ_PY)
        .add(jsonTempFile.getAbsolutePath());

    if (generateMinimalProject) {
      argsBuilder.add("--generate_minimum_project");
    }

    if (turnOffAutoSourceGeneration) {
      argsBuilder.add("--disable_android_auto_generation_setting");
    }

    final ImmutableList<String> args = argsBuilder.build();

    ShellStep command = new ShellStep(projectFilesystem.getRootPath()) {

      @Override
      public String getShortName() {
        return "python";
      }

      @Override
      protected ImmutableList<String> getShellCommandInternal(
          ExecutionContext context) {
        return args;
      }
    };

    Console console = executionContext.getConsole();
    Console childConsole = new Console(
        Verbosity.SILENT,
        console.getStdOut(),
        console.getStdErr(),
        Ansi.withoutTty());
    int exitCode;
    try (ExecutionContext childContext = ExecutionContext.builder()
        .setExecutionContext(executionContext)
        .setConsole(childConsole)
        .setExecutors(executionContext.getExecutors())
        .build()) {
      exitCode = command.execute(childContext);
    }
    return new ExitCodeAndOutput(exitCode, command.getStdout(), command.getStderr());
  }

  private static class ExitCodeAndOutput {
    private final int exitCode;
    private final String stdOut;
    private final String stdErr;

    ExitCodeAndOutput(int exitCode, String stdOut, String stdErr) {
      this.exitCode = exitCode;
      this.stdOut = stdOut;
      this.stdErr = stdErr;
    }
  }

  @JsonInclude(Include.NON_NULL)
  @VisibleForTesting
  static class SerializablePrebuiltJarRule {
    @JsonProperty
    private final String name;
    @JsonProperty
    private final String binaryJar;
    @Nullable
    @JsonProperty
    private final String sourceJar;
    @Nullable
    @JsonProperty
    private final String javadocUrl;

    private SerializablePrebuiltJarRule(
        String name,
        String binaryJar,
        @Nullable String sourceJar,
        @Nullable String javadocUrl) {
      this.name = name;
      this.binaryJar = binaryJar;
      this.sourceJar = sourceJar;
      this.javadocUrl = javadocUrl;
    }

    @Override
    public String toString() {
      return MoreObjects.toStringHelper(SerializablePrebuiltJarRule.class)
          .add("name", name)
          .add("binaryJar", binaryJar)
          .add("sourceJar", sourceJar)
          .add("javadocUrl", javadocUrl)
          .toString();
    }
  }

}<|MERGE_RESOLUTION|>--- conflicted
+++ resolved
@@ -488,19 +488,8 @@
       if (module.isIntelliJPlugin()) {
         jdkDependency = SerializableDependentModule.newIntelliJPluginJdk();
       } else {
-<<<<<<< HEAD
-        if (projectConfig.getJdkName() == null || projectConfig.getJdkType() == null) {
-          jdkDependency = SerializableDependentModule.newInheritedJdk();
-        } else {
-          jdkDependency = SerializableDependentModule.newStandardJdk(
-              projectConfig.getJdkName(), projectConfig.getJdkType());
-        }
-=======
         jdkDependency = SerializableDependentModule.newStandardJdk(
-            intellijConfig.getJdkName(),
-            intellijConfig.getJdkType()
-        );
->>>>>>> 8c5b57bd
+              Optional.of(projectConfig.getJdkName()), Optional.of(projectConfig.getJdkType()));
       }
     }
 
